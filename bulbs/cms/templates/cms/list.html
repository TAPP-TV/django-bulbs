<<<<<<< HEAD
<html>
    <head>
        <title>Content</title>
        <style type="text/css">
            body {
                padding: 0;
                margin: 0;
            }
            #filter {
                height: 60px;
                background-color: gray;
            }
        </style>
    </head>
    <body>
        <div id="filter">
            <form>
                <input type="text" name="query" />
                <select name="type">
                    {% for slug,name in doctypes.items %}
                    <option value="{{ slug }}">{{ name }}</option>
                    {% endfor %}
                </select>
                <input type="submit" />
            </form>
        </div>
        <div id="content">
            <ul>
                {% for content in object_list %}
                <li>{{ content.title }}</li>
                {% endfor %}
            </ul>
        </div>
        <script src="//ajax.googleapis.com/ajax/libs/jquery/2.0.2/jquery.min.js"></script>
    </body>
</html>
=======
{% extends "base.html" %}
{% block title %}Content{% endblock title %}
{% block content %}
    <div id="filter">
        <form>
            <input type="text" name="query" />
            <input type="submit" />
        </form>
    </div>
    <div id="results">
        <ul>
            {% for content in object_list %}
            <li id="{{ content.id }}">
                <article>
                    <header>
                        <h1><a class="title" title="{{ content.slug }}" href="#">{{ content.title|safe }}</a></h1>
                        {% if content.subhead %}<h2>{{ content.subhead|safe }}</h2>{% endif %}
                    </header>
                    <ul class="meta">
                        {% if content.tags %}
                        <li class="tags">{{ content.tags }}</li>{% endif %}

                        {% if content.published %}
                        <li class="pubdate"><span>{{ content.published }}</li>{% endif %}
                        <li class="permalink"><a href="#">View live</a></li>
                        
                        {% if content.description %}
                        <li class="description">{{ content.description|safe }}</li>{% endif %}
                        
                        {% if content.authors %}
                        <li class="authors">{{ content.authors }}</li>{% endif %}
                    </ul>
                </article>
            </li>
            {% endfor %}
        </ul>
    </div>
{% endblock content %}
>>>>>>> 5841a7bd
<|MERGE_RESOLUTION|>--- conflicted
+++ resolved
@@ -1,41 +1,3 @@
-<<<<<<< HEAD
-<html>
-    <head>
-        <title>Content</title>
-        <style type="text/css">
-            body {
-                padding: 0;
-                margin: 0;
-            }
-            #filter {
-                height: 60px;
-                background-color: gray;
-            }
-        </style>
-    </head>
-    <body>
-        <div id="filter">
-            <form>
-                <input type="text" name="query" />
-                <select name="type">
-                    {% for slug,name in doctypes.items %}
-                    <option value="{{ slug }}">{{ name }}</option>
-                    {% endfor %}
-                </select>
-                <input type="submit" />
-            </form>
-        </div>
-        <div id="content">
-            <ul>
-                {% for content in object_list %}
-                <li>{{ content.title }}</li>
-                {% endfor %}
-            </ul>
-        </div>
-        <script src="//ajax.googleapis.com/ajax/libs/jquery/2.0.2/jquery.min.js"></script>
-    </body>
-</html>
-=======
 {% extends "base.html" %}
 {% block title %}Content{% endblock title %}
 {% block content %}
@@ -73,5 +35,4 @@
             {% endfor %}
         </ul>
     </div>
-{% endblock content %}
->>>>>>> 5841a7bd
+{% endblock content %}