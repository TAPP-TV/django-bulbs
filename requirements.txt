git+git://github.com/django/django.git@1.5b2
<<<<<<< HEAD
south==0.7.6
pytz==2012h

# install our `bulbs` package in editable mode. don't do this in prod.
-e .  
=======
Pillow==1.7.8
south==0.7.6
>>>>>>> f8cc4a22
<|MERGE_RESOLUTION|>--- conflicted
+++ resolved
@@ -1,11 +1,7 @@
 git+git://github.com/django/django.git@1.5b2
-<<<<<<< HEAD
+Pillow==1.7.8
 south==0.7.6
 pytz==2012h
 
 # install our `bulbs` package in editable mode. don't do this in prod.
--e .  
-=======
-Pillow==1.7.8
-south==0.7.6
->>>>>>> f8cc4a22
+-e .  